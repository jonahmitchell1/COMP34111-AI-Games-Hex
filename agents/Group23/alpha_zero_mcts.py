--- conflicted
+++ resolved
@@ -1,4 +1,3 @@
-<<<<<<< HEAD
 from copy import deepcopy
 import random
 import time
@@ -8,15 +7,42 @@
 from src.Colour import Colour
 from src.Move import Move
 
+import numpy as np
+
 from agents.Group23.alpha_zero_treenode import TreeNode
 
 class MCTS:
     """Implements the Monte Carlo Tree Search algorithm."""
 
-    def __init__(self, colour: Colour, max_simulation_length: float = 2.5, custom_trained_network=None):
+    def __init__(self, colour: Colour, max_simulation_length: float = 2.5, custom_trained_network=None, in_training=False):
         self.colour = colour  # Agent's colour
         self.max_simulation_length = max_simulation_length  # Length of a MCTS search in seconds
         self._trained_network = custom_trained_network
+        self._agent_in_training = in_training
+
+        if self._agent_in_training:
+            self.max_depth = 60
+        else:
+            self.max_depth = 30
+
+    def _get_average_value_distribution(self, node: TreeNode) -> list[list[float]]:
+        """Returns the average value distribution for the children of the given node.
+
+        Args:
+            node (TreeNode): current node
+
+        Returns:
+            list[list[float]]: average value distribution
+        """
+        visit_distribution = np.array(self._get_visit_count_distribution(node))
+        win_distribution = np.array(self._get_win_count_distribution(node))
+
+        if visit_distribution.shape != win_distribution.shape:
+            raise ValueError('Visit and win distributions have different shapes')
+        
+        average_value_distribution = win_distribution / visit_distribution
+
+        return average_value_distribution
 
     def _get_average_value_distribution(self, node: TreeNode) -> list[list[float]]:
         """Returns the average value distribution for the children of the given node.
@@ -107,14 +133,22 @@
         print(f'Ran {iterations} simulations in {time.time() - start_time:.2f}s')
 
         # Choose the most visited child as the best move
-        best_child = max(root.children, key=lambda child: child.wins / child.visits)
+        best_child = max(
+            root.children,
+            key=lambda child: (
+                (np.sum(child.wins) / np.sum(child.visits)) if np.sum(child.visits) > 0 else float('-inf')
+            )
+        )
 
         print(f'Selected move with {best_child.visits} visits and {best_child.wins} wins from {len(root.children)} possible moves')
         print(f'Moves:')
         for child in root.children:
             print(f'  - Move: ({child.move.x, child.move.y}), Wins: {child.wins}, Visits: {child.visits}')
 
-        pd_distribution = self._get_average_value_distribution(root)
+        if self._agent_in_training:
+            pd_distribution = self._get_average_value_distribution(root)
+        else:
+            pd_distribution = None
         
         return best_child.move, pd_distribution
 
@@ -170,12 +204,11 @@
         # Play randomly until the game ends
         current_colour = self.colour.opposite()
 
-        MAX_DEPTH = 50
         current_depth = 0
 
         while (not simulation_board.has_ended(colour=current_colour) and
                not simulation_board.has_ended(colour=current_colour.opposite()) and
-               MAX_DEPTH < current_depth):
+               self.max_depth < current_depth):
             
             current_depth += 1
             
@@ -245,212 +278,4 @@
                     best_move = (i, j)
         
         best_move = Move(best_move[0], best_move[1])
-        return best_move
-=======
-from copy import deepcopy
-import random
-import time
-
-from src.Board import Board
-from src.Colour import Colour
-from src.Move import Move
-
-import numpy as np
-
-from agents.Group23.alpha_zero_treenode import TreeNode
-
-class MCTS:
-    """Implements the Monte Carlo Tree Search algorithm."""
-
-    def __init__(self, colour: Colour, max_simulation_length: float = 2.5, custom_trained_network=None, in_training=False):
-        self.colour = colour  # Agent's colour
-        self.max_simulation_length = max_simulation_length  # Length of a MCTS search in seconds
-        self._trained_network = custom_trained_network
-        self._agent_in_training = in_training
-
-        if self._agent_in_training:
-            self.max_depth = 60
-        else:
-            self.max_depth = 30
-
-    def _get_visit_count_distribution(self, node: TreeNode) -> list[list[int]]:
-        """Returns the visit count distribution for the children of the given node.
-
-        Args:
-            node (TreeNode): current node
-
-        Returns:
-            list[list[int]]: visit count distribution
-        """
-        distribution_board = [[0 for _ in range(11)] for _ in range(11)]
-        self._count_visits_DFS(node, distribution_board)
-
-        # softmax normalization
-        total_visits = sum(sum(row) for row in distribution_board)
-        for i in range(11):
-            for j in range(11):
-                distribution_board[i][j] /= total_visits
-
-        return distribution_board
-    
-    def _count_visits_DFS(self, node: TreeNode, distribution_board: list[list[int]]):
-        """Counts the visits for the children of the given node.
-
-        Args:
-            node (TreeNode): current node
-            distribution_board (list[list[int]]): visit count distribution passed by reference
-        """
-        for child in node.children:
-            x, y = child.move.x, child.move.y
-            distribution_board[x][y] += child.visits
-            self._count_visits_DFS(child, distribution_board)
-
-
-    def run(self, board: Board):
-        """Performs MCTS simulations from the root node."""
-        root = TreeNode(board=board, player=self.colour, trained_network=self._trained_network)
-
-        iterations = 0
-        start_time = time.time()
-        while time.time() - start_time < self.max_simulation_length:
-            iterations += 1
-            node = self._select(root)
-            result = self._simulate(node)
-            self._backpropagate(node, result)
-
-        print(f'Ran {iterations} simulations in {time.time() - start_time:.2f}s')
-
-        # Choose the most visited child as the best move
-        best_child = max(
-            root.children,
-            key=lambda child: (
-                (np.sum(child.wins) / np.sum(child.visits)) if np.sum(child.visits) > 0 else float('-inf')
-            )
-        )
-
-        print(f'Selected move with {best_child.visits} visits and {best_child.wins} wins from {len(root.children)} possible moves')
-        print(f'Moves:')
-        for child in root.children:
-            print(f'  - Move: ({child.move.x, child.move.y}), Wins: {child.wins}, Visits: {child.visits}')
-
-        if self._agent_in_training:
-            pd_distribution = self._get_visit_count_distribution(root)
-        else:
-            pd_distribution = None
-        
-        return best_child.move, pd_distribution
-
-    def _select(self, node: TreeNode):
-        """Selects a node to expand using the UCT formula."""
-        moves = self.get_heuristic_moves(node)
-        while node.is_fully_expanded(moves):
-            node = node.best_child()
-        return self._expand(node)
-
-    def _expand(self, node: TreeNode):
-        """Expands the node by adding a new child."""
-        moves = self.get_heuristic_moves(node)
-        unvisited_moves = [move for move in moves if move not in [child.move for child in node.children]]
-
-        if len(unvisited_moves) > 0:
-            new_move = random.choice(unvisited_moves)
-            return node.add_child(new_move)
-
-        return node
-    
-    def get_board_vector(self, board: Board) -> list[list[int]]:
-        """generate input vector for neural network
-        based on current and recent board states
-
-        Args:
-            board (Board): current board state
-
-        Returns:
-            list[int]: input vector for neural network
-        """
-        
-        # convert board state to input vector
-        board_vector = []
-        for i in range(len(board.tiles)):
-            new_line = []
-            for j in range(len(board.tiles)):
-                tile = board.tiles[i][j].colour
-                if tile == None:
-                    new_line.append(0)
-                elif tile == self.colour:
-                    new_line.append(1)
-                else:
-                    new_line.append(-1)
-            board_vector.append(new_line)
-
-        return board_vector
-
-    def _simulate(self, node: TreeNode):
-        """Simulates a random game from the current node and returns the result."""
-        simulation_board = deepcopy(node.board)
-
-        # Play randomly until the game ends
-        current_colour = self.colour.opposite()
-
-        current_depth = 0
-
-        while (not simulation_board.has_ended(colour=current_colour) and
-               not simulation_board.has_ended(colour=current_colour.opposite()) and
-               self.max_depth < current_depth):
-            
-            current_depth += 1
-            
-            moves = self.get_all_moves(simulation_board)
-
-            move = self._default_policy(moves)
-
-            x, y = move.x, move.y
-            simulation_board.set_tile_colour(x, y, current_colour)
-            current_colour = current_colour.opposite()
-
-        simulation_board_vector = self.get_board_vector(simulation_board)
-
-        if simulation_board.has_ended(colour=self.colour):
-            value = 1
-        elif simulation_board.has_ended(colour=self.colour.opposite()):
-            value = 0
-        else:
-            # use predicted value from neural network
-            value = self._trained_network.get_predicted_value(simulation_board_vector)
-        return value
-
-    def _backpropagate(self, node: TreeNode, result: int):
-        """Backpropagates the simulation result through the tree."""
-        while node is not None:
-            node.visits += 1
-            node.wins += result
-            node = node.parent
-            result = 1 - result  # Invert the result for the opponent's perspective
-
-    def get_all_moves(self, board: Board) -> list[Move]:
-        choices = [
-            (i, j) for i in range(board.size) for j in range(board.size)
-        ]
-        return [Move(x, y) for x, y in choices if board.tiles[x][y].colour == None]
-    
-    def get_heuristic_moves(self, node: TreeNode) -> list[Move]:
-        """
-        Generates a subset of all legal moves for the current board state, based on the heuristic given:
-        https://ieeexplore.ieee.org/stamp/stamp.jsp?tp=&arnumber=4406406
-        """
-        moves = node.moves
-
-        if len(moves) == 0:
-            moves = self.get_all_moves(node.board)
-
-        return moves
-
-    def _default_policy(self, moves: list[Move]) -> Move:
-        """
-        Implements a default policy to select a simulation move.
-        """
-
-        if len(moves) == 0:
-            raise ValueError("No legal moves available")
-        return random.choice(moves)
->>>>>>> f0933ba5
+        return best_move